--- conflicted
+++ resolved
@@ -78,7 +78,6 @@
     mapFilter(fa)(Some(_).filterNot(f))
 }
 
-<<<<<<< HEAD
 object FunctorFilter extends ScalaVersionSpecificTraverseFilterInstances {
   implicit def catsTraverseFilterForOption: TraverseFilter[Option] =
     cats.instances.option.catsStdTraverseFilterForOption
@@ -91,8 +90,6 @@
     cats.instances.sortedMap.catsStdTraverseFilterForSortedMap[K]
   implicit def catsTraverseFilterForQueue: TraverseFilter[Queue] =
     cats.instances.queue.catsStdTraverseFilterForQueue
-=======
-object FunctorFilter {
 
   /****************************************************************************
    * THE REST OF THIS OBJECT IS MANAGED BY SIMULACRUM; PLEASE DO NOT EDIT!!!! *
@@ -133,5 +130,4 @@
       val typeClassInstance: TypeClassType = tc
     }
   }
->>>>>>> 593c05df
 }