--- conflicted
+++ resolved
@@ -95,7 +95,6 @@
       }
   }
 
-<<<<<<< HEAD
   implicit def catsNonEmptyTraverseForId: NonEmptyTraverse[Id] = catsInstancesForId
   implicit def catsTraverseForOption: Traverse[Option] = cats.instances.option.catsStdInstancesForOption
   implicit def catsTraverseForList: Traverse[List] = cats.instances.list.catsStdInstancesForList
@@ -114,7 +113,7 @@
     cats.instances.tuple.catsStdInstancesForTuple2[A]
 
   implicit def catsTraverseForTry: Traverse[Try] = cats.instances.try_.catsStdInstancesForTry
-=======
+
   /****************************************************************************
    * THE REST OF THIS OBJECT IS MANAGED BY SIMULACRUM; PLEASE DO NOT EDIT!!!! *
    ****************************************************************************/
@@ -156,5 +155,4 @@
       val typeClassInstance: TypeClassType = tc
     }
   }
->>>>>>> 593c05df
 }