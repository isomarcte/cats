--- conflicted
+++ resolved
@@ -741,7 +741,6 @@
    */
   final def liftK[F[_], A](implicit F: Functor[F]): F ~> EitherT[F, A, *] =
     new (F ~> EitherT[F, A, *]) { def apply[B](fb: F[B]): EitherT[F, A, B] = right(fb) }
-<<<<<<< HEAD
 
   /**
    * Lifts an effect into EitherT, catching all errors from the effect and lifting them into EitherT's error channel.
@@ -760,9 +759,9 @@
    * }}}
    */
   final def liftAttemptK[F[_], E](implicit F: ApplicativeError[F, E]): F ~> EitherT[F, E, *] =
-    λ[F ~> EitherT[F, E, *]](fa => EitherT(F.attempt(fa)))
-=======
->>>>>>> 593c05df
+    new (F ~> EitherT[F, E, *]) {
+      def apply[A](fa: F[A]) = EitherT(F.attempt(fa))
+    }
 
   @deprecated("Use EitherT.liftF.", "1.0.0-RC1")
   final def liftT[F[_], A, B](fb: F[B])(implicit F: Functor[F]): EitherT[F, A, B] = right(fb)
