package cats

import simulacrum.typeclass
import scala.annotation.implicitNotFound

/**
 * A type class abstracting over types that give rise to two independent [[cats.Foldable]]s.
 */
@implicitNotFound("Could not find an instance of Bifoldable for ${F}")
@typeclass trait Bifoldable[F[_, _]] extends Serializable { self =>

  /** Collapse the structure with a left-associative function */
  def bifoldLeft[A, B, C](fab: F[A, B], c: C)(f: (C, A) => C, g: (C, B) => C): C

  /** Collapse the structure with a right-associative function */
  def bifoldRight[A, B, C](fab: F[A, B], c: Eval[C])(f: (A, Eval[C]) => Eval[C], g: (B, Eval[C]) => Eval[C]): Eval[C]

  /** Collapse the structure by mapping each element to an element of a type that has a [[cats.Monoid]] */
  def bifoldMap[A, B, C](fab: F[A, B])(f: A => C, g: B => C)(implicit C: Monoid[C]): C =
    bifoldLeft(fab, C.empty)(
      (c: C, a: A) => C.combine(c, f(a)),
      (c: C, b: B) => C.combine(c, g(b))
    )

  def compose[G[_, _]](implicit ev: Bifoldable[G]): Bifoldable[λ[(α, β) => F[G[α, β], G[α, β]]]] =
    new ComposedBifoldable[F, G] {
      val F = self
      val G = ev
    }

  def bifold[A, B](fab: F[A, B])(implicit A: Monoid[A], B: Monoid[B]): (A, B) = {
    import cats.instances.tuple._
    bifoldMap(fab)((_, B.empty), (A.empty, _))
  }
}

object Bifoldable {
<<<<<<< HEAD
  implicit def catsBitraverseForEither: Bitraverse[Either] = cats.instances.either.catsStdBitraverseForEither
  implicit def catsBitraverseForTuple2: Bitraverse[Tuple2] = cats.instances.tuple.catsStdBitraverseForTuple2
=======

  /****************************************************************************
   * THE REST OF THIS OBJECT IS MANAGED BY SIMULACRUM; PLEASE DO NOT EDIT!!!! *
   ****************************************************************************/
  /**
   * Summon an instance of [[Bifoldable]] for `F`.
   */
  @inline def apply[F[_, _]](implicit instance: Bifoldable[F]): Bifoldable[F] = instance

  trait Ops[F[_, _], A, B] {
    type TypeClassType <: Bifoldable[F]
    def self: F[A, B]
    val typeClassInstance: TypeClassType
    def bifoldLeft[C](c: C)(f: (C, A) => C, g: (C, B) => C): C = typeClassInstance.bifoldLeft[A, B, C](self, c)(f, g)
    def bifoldRight[C](c: Eval[C])(f: (A, Eval[C]) => Eval[C], g: (B, Eval[C]) => Eval[C]): Eval[C] =
      typeClassInstance.bifoldRight[A, B, C](self, c)(f, g)
    def bifoldMap[C](f: A => C, g: B => C)(implicit C: Monoid[C]): C =
      typeClassInstance.bifoldMap[A, B, C](self)(f, g)(C)
    def bifold(implicit A: Monoid[A], B: Monoid[B]): (A, B) = typeClassInstance.bifold[A, B](self)(A, B)
  }
  trait AllOps[F[_, _], A, B] extends Ops[F, A, B]
  trait ToBifoldableOps {
    implicit def toBifoldableOps[F[_, _], A, B](target: F[A, B])(implicit tc: Bifoldable[F]): Ops[F, A, B] {
      type TypeClassType = Bifoldable[F]
    } = new Ops[F, A, B] {
      type TypeClassType = Bifoldable[F]
      val self: F[A, B] = target
      val typeClassInstance: TypeClassType = tc
    }
  }
  object nonInheritedOps extends ToBifoldableOps
  object ops {
    implicit def toAllBifoldableOps[F[_, _], A, B](target: F[A, B])(implicit tc: Bifoldable[F]): AllOps[F, A, B] {
      type TypeClassType = Bifoldable[F]
    } = new AllOps[F, A, B] {
      type TypeClassType = Bifoldable[F]
      val self: F[A, B] = target
      val typeClassInstance: TypeClassType = tc
    }
  }
>>>>>>> 593c05df
}

private[cats] trait ComposedBifoldable[F[_, _], G[_, _]] extends Bifoldable[λ[(α, β) => F[G[α, β], G[α, β]]]] {
  implicit def F: Bifoldable[F]
  implicit def G: Bifoldable[G]

  override def bifoldLeft[A, B, C](fab: F[G[A, B], G[A, B]], c: C)(f: (C, A) => C, g: (C, B) => C): C =
    F.bifoldLeft(fab, c)(
      (c: C, gab: G[A, B]) => G.bifoldLeft(gab, c)(f, g),
      (c: C, gab: G[A, B]) => G.bifoldLeft(gab, c)(f, g)
    )

  override def bifoldRight[A, B, C](fab: F[G[A, B], G[A, B]], c: Eval[C])(f: (A, Eval[C]) => Eval[C],
                                                                          g: (B, Eval[C]) => Eval[C]): Eval[C] =
    F.bifoldRight(fab, c)(
      (gab: G[A, B], c: Eval[C]) => G.bifoldRight(gab, c)(f, g),
      (gab: G[A, B], c: Eval[C]) => G.bifoldRight(gab, c)(f, g)
    )
}<|MERGE_RESOLUTION|>--- conflicted
+++ resolved
@@ -35,10 +35,8 @@
 }
 
 object Bifoldable {
-<<<<<<< HEAD
   implicit def catsBitraverseForEither: Bitraverse[Either] = cats.instances.either.catsStdBitraverseForEither
   implicit def catsBitraverseForTuple2: Bitraverse[Tuple2] = cats.instances.tuple.catsStdBitraverseForTuple2
-=======
 
   /****************************************************************************
    * THE REST OF THIS OBJECT IS MANAGED BY SIMULACRUM; PLEASE DO NOT EDIT!!!! *
@@ -79,7 +77,6 @@
       val typeClassInstance: TypeClassType = tc
     }
   }
->>>>>>> 593c05df
 }
 
 private[cats] trait ComposedBifoldable[F[_, _], G[_, _]] extends Bifoldable[λ[(α, β) => F[G[α, β], G[α, β]]]] {
