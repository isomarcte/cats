--- conflicted
+++ resolved
@@ -24,7 +24,6 @@
   doctestWithDependencies := false
 ) ++ doctestSettings
 
-<<<<<<< HEAD
 lazy val kernelSettings = Seq(
   // don't warn on value discarding because it's broken on 2.10 with @sp(Unit)
   scalacOptions ++= commonScalacOptions.filter(_ != "-Ywarn-value-discard"),
@@ -34,9 +33,6 @@
   parallelExecution in Test := false,
   scalacOptions in (Compile, doc) := (scalacOptions in (Compile, doc)).value.filter(_ != "-Xfatal-warnings")
 ) ++ warnUnusedImport
-=======
-lazy val algebraVersion = "0.4.2"
->>>>>>> b6794358
 
 lazy val commonSettings = Seq(
   scalacOptions ++= commonScalacOptions,
@@ -47,11 +43,6 @@
   ),
   libraryDependencies ++= Seq(
     "com.github.mpilquist" %%% "simulacrum" % "0.7.0",
-<<<<<<< HEAD
-=======
-    "org.spire-math" %%% "algebra" % algebraVersion,
-    "org.spire-math" %%% "algebra-std" % algebraVersion,
->>>>>>> b6794358
     "org.typelevel" %%% "machinist" % "0.4.1",
     compilerPlugin("org.scalamacros" %% "paradise" % "2.1.0" cross CrossVersion.full),
     compilerPlugin("org.spire-math" %% "kind-projector" % "0.6.3")
@@ -226,9 +217,7 @@
   .settings(moduleName := "cats-laws")
   .settings(catsSettings:_*)
   .settings(disciplineDependencies:_*)
-  .settings(libraryDependencies ++= Seq(
-    "org.spire-math" %%% "algebra-laws" % algebraVersion,
-    "org.typelevel" %%% "catalysts-platform" % "0.0.2"))
+  .settings(libraryDependencies ++= Seq("org.typelevel" %%% "catalysts-platform" % "0.0.2"))
   .jsSettings(commonJsSettings:_*)
   .jvmSettings(commonJvmSettings:_*)
 
