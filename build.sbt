import com.typesafe.sbt.pgp.PgpKeys.publishSigned
import com.typesafe.sbt.SbtSite.SiteKeys._
import com.typesafe.sbt.SbtGhPages.GhPagesKeys._
import sbtrelease.ReleaseStep
import sbtrelease.ReleasePlugin.ReleaseKeys.releaseProcess
import sbtrelease.ReleaseStateTransformations._
import sbtrelease.Utilities._
import sbtunidoc.Plugin.UnidocKeys._

lazy val buildSettings = Seq(
  organization := "org.spire-math",
  scalaVersion := "2.11.5",
  crossScalaVersions := Seq("2.11.5")
)

lazy val commonSettings = Seq(
  scalacOptions ++= Seq(
    "-deprecation",
    "-encoding", "UTF-8",
    "-feature",
    "-language:existentials",
    "-language:higherKinds",
    "-language:implicitConversions",
    "-language:experimental.macros",
    "-unchecked",
    "-Xfatal-warnings",
    "-Xlint",
    "-Yno-adapted-args",
    "-Ywarn-dead-code",
    "-Ywarn-numeric-widen",
    "-Ywarn-value-discard",
    "-Xfuture"
  ),
  resolvers ++= Seq(
    "bintray/non" at "http://dl.bintray.com/non/maven",
    Resolver.sonatypeRepo("releases")
  ),
  libraryDependencies ++= Seq(
    "com.github.mpilquist" %% "simulacrum" % "0.2.0",
    "org.spire-math" %% "algebra" % "0.2.0-SNAPSHOT" from "http://plastic-idolatry.com/jars/algebra_2.11-0.2.0-SNAPSHOT.jar",
    "org.typelevel" %% "machinist" % "0.3.0",
    compilerPlugin("org.scalamacros" % "paradise" % "2.1.0-M5" cross CrossVersion.full),
    compilerPlugin("org.spire-math" %% "kind-projector" % "0.5.2")
  )
)

lazy val catsSettings = buildSettings ++ commonSettings ++ publishSettings ++ releaseSettings

lazy val disciplineDependencies = Seq(
  "org.scalacheck" %% "scalacheck" % "1.11.3",
  "org.typelevel" %% "discipline" % "0.2.1"
)

lazy val docSettings = Seq(
  unidocProjectFilter in (ScalaUnidoc, unidoc) := inProjects(core, laws, data, std),
  site.addMappingsToSiteDir(mappings in (ScalaUnidoc, packageDoc), "api"),
  site.addMappingsToSiteDir(tut, ""),
  ghpagesNoJekyll := false,
  git.remoteRepo := "git@github.com:non/cats.git",
  includeFilter in makeSite := "*.html" | "*.css" | "*.png" | "*.jpg" | "*.gif" | "*.js" | "*.swf" | "*.yml" | "*.md"
)

lazy val docs = project
  .settings(moduleName := "cats-docs")
  .settings(catsSettings: _*)
  .settings(noPublishSettings: _*)
  .settings(unidocSettings: _*)
  .settings(site.settings: _*)
  .settings(ghpages.settings: _*)
  .settings(tutSettings: _*)
  .settings(docSettings: _*)
  .settings(tutSettings: _*)
  .dependsOn(core)

lazy val aggregate = project.in(file("."))
  .settings(catsSettings: _*)
  .settings(noPublishSettings: _*)
<<<<<<< HEAD
  .aggregate(core, laws, tests, data, std)
  .dependsOn(core, laws, tests, data, std)
=======
  .aggregate(macros, core, laws, tests, data, std, examples)
  .dependsOn(macros, core, laws, tests, data, std, examples)
>>>>>>> b8f7f5fa

lazy val macros = project
  .settings(moduleName := "cats-macros")
  .settings(catsSettings: _*)

lazy val core = project.dependsOn(macros)
  .settings(moduleName := "cats")
  .settings(catsSettings: _*)

lazy val laws = project.dependsOn(macros, core, data)
  .settings(moduleName := "cats-laws")
  .settings(catsSettings: _*)
  .settings(
    libraryDependencies ++= disciplineDependencies ++ Seq(
      "org.spire-math" %% "algebra-laws" % "0.2.0-SNAPSHOT" from "http://plastic-idolatry.com/jars/algebra-laws_2.11-0.2.0-SNAPSHOT.jar"
    )
  )

lazy val std = project.dependsOn(macros, core, laws)
  .settings(moduleName := "cats-std")
  .settings(catsSettings: _*)
  .settings(
    libraryDependencies += "org.spire-math" %% "algebra-std" % "0.2.0-SNAPSHOT" from "http://plastic-idolatry.com/jars/algebra-std_2.11-0.2.0-SNAPSHOT.jar"
  )

lazy val tests = project.dependsOn(macros, core, data, std, laws)
  .settings(moduleName := "cats-tests")
  .settings(catsSettings: _*)
  .settings(noPublishSettings: _*)
  .settings(
    libraryDependencies ++= disciplineDependencies ++ Seq(
      "org.scalatest" %% "scalatest" % "2.1.3" % "test"
    )
  )

lazy val data = project.dependsOn(macros, core)
  .settings(moduleName := "cats-data")
  .settings(catsSettings: _*)

<<<<<<< HEAD
=======
lazy val examples = project.dependsOn(macros, core)
  .settings(moduleName := "cats-examples")
  .settings(scalaSource in Compile := baseDirectory.value)
  .settings(catsSettings: _*)
  .settings(noPublishSettings: _*)

>>>>>>> b8f7f5fa
lazy val publishSettings = Seq(
  homepage := Some(url("http://github.com/non/cats")),
  licenses := Seq("MIT" -> url("http://opensource.org/licenses/MIT")),
  publishMavenStyle := true,
  publishArtifact in Test := false,
  pomIncludeRepository := { _ => false },
  publishTo <<= version { (v: String) =>
    val nexus = "https://oss.sonatype.org/"

    if (v.trim.endsWith("SNAPSHOT"))
      Some("snapshots" at nexus + "content/repositories/snapshots")
    else
      Some("releases"  at nexus + "service/local/staging/deploy/maven2")
  },
  pomExtra := (
    <scm>
      <url>git@github.com:non/cats.git</url>
      <connection>scm:git:git@github.com:non/cats.git</connection>
    </scm>
    <developers>
      <developer>
        <id>non</id>
        <name>Erik Osheim</name>
        <url>http://github.com/non/</url>
      </developer>
    </developers>
  ),
  releaseProcess := Seq[ReleaseStep](
    checkSnapshotDependencies,
    inquireVersions,
    runTest,
    setReleaseVersion,
    commitReleaseVersion,
    tagRelease,
    publishSignedArtifacts,
    setNextVersion,
    commitNextVersion,
    pushChanges
  )
)

lazy val publishSignedArtifacts = ReleaseStep(
  action = { st =>
    val extracted = st.extract
    val ref = extracted.get(thisProjectRef)
    extracted.runAggregated(publishSigned in Global in ref, st)
  },
  check = { st =>
    // getPublishTo fails if no publish repository is set up.
    val ex = st.extract
    val ref = ex.get(thisProjectRef)
    Classpaths.getPublishTo(ex.get(publishTo in Global in ref))
    st
  },
  enableCrossBuild = true
)

lazy val noPublishSettings = Seq(
  publish := (),
  publishLocal := (),
  publishArtifact := false
)

addCommandAlias("validate", ";compile;test;scalastyle;test:scalastyle;unidoc")<|MERGE_RESOLUTION|>--- conflicted
+++ resolved
@@ -75,13 +75,8 @@
 lazy val aggregate = project.in(file("."))
   .settings(catsSettings: _*)
   .settings(noPublishSettings: _*)
-<<<<<<< HEAD
-  .aggregate(core, laws, tests, data, std)
-  .dependsOn(core, laws, tests, data, std)
-=======
-  .aggregate(macros, core, laws, tests, data, std, examples)
-  .dependsOn(macros, core, laws, tests, data, std, examples)
->>>>>>> b8f7f5fa
+  .aggregate(macros, core, laws, tests, docs, data, std)
+  .dependsOn(macros, core, laws, tests, docs, data, std)
 
 lazy val macros = project
   .settings(moduleName := "cats-macros")
@@ -121,15 +116,6 @@
   .settings(moduleName := "cats-data")
   .settings(catsSettings: _*)
 
-<<<<<<< HEAD
-=======
-lazy val examples = project.dependsOn(macros, core)
-  .settings(moduleName := "cats-examples")
-  .settings(scalaSource in Compile := baseDirectory.value)
-  .settings(catsSettings: _*)
-  .settings(noPublishSettings: _*)
-
->>>>>>> b8f7f5fa
 lazy val publishSettings = Seq(
   homepage := Some(url("http://github.com/non/cats")),
   licenses := Seq("MIT" -> url("http://opensource.org/licenses/MIT")),
