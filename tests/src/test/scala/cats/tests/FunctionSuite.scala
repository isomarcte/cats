--- conflicted
+++ resolved
@@ -92,11 +92,7 @@
   checkAll("Contravariant[* => Int]", SerializableTests.serializable(Contravariant[* => Int]))
 
   checkAll("Function1", MonoidKTests[λ[α => α => α]].monoidK[MiniInt])
-<<<<<<< HEAD
-  checkAll("MonoidK[λ[α => α => α]", SerializableTests.serializable(MonoidK[Endo]))
-=======
   checkAll("MonoidK[λ[α => α => α]", SerializableTests.serializable(cats.instances.function.catsStdMonoidKForFunction1))
->>>>>>> 593c05df
 
   checkAll("Function1[MiniInt, *]",
            DistributiveTests[MiniInt => *].distributive[Int, Int, Int, Id, Function1[MiniInt, *]])
