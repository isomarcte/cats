package cats.tests

import cats.{Contravariant, ContravariantMonoidal, Monad, Semigroupal}
import cats.arrow.{ArrowChoice, Choice, CommutativeArrow}
import cats.data.AndThen
import cats.kernel.laws.discipline.SerializableTests
import cats.laws.discipline._
import cats.laws.discipline.arbitrary._
import cats.laws.discipline.eq._
import cats.platform.Platform
<<<<<<< HEAD
import org.scalatestplus.scalacheck.Checkers
import org.scalacheck.{Arbitrary, Cogen, Gen, Prop}
=======
import org.scalacheck.Prop._
>>>>>>> a26f1612

class AndThenSuite extends CatsSuite {
  checkAll("AndThen[MiniInt, Int]", SemigroupalTests[AndThen[MiniInt, *]].semigroupal[Int, Int, Int])
  checkAll("Semigroupal[AndThen[Int, *]]", SerializableTests.serializable(Semigroupal[AndThen[Int, *]]))

  {
    implicit val iso: SemigroupalTests.Isomorphisms[AndThen[*, Int]] =
      SemigroupalTests.Isomorphisms.invariant[AndThen[*, Int]]
    checkAll("AndThen[*, Int]",
             ContravariantMonoidalTests[AndThen[*, Int]].contravariantMonoidal[MiniInt, Boolean, Boolean]
    )
    checkAll("ContravariantMonoidal[AndThen[*, Int]]",
             SerializableTests.serializable(ContravariantMonoidal[AndThen[*, Int]])
    )
  }

  checkAll("AndThen[MiniInt, Int]", MonadTests[AndThen[MiniInt, *]].monad[Int, Int, Int])
  checkAll("Monad[AndThen[Int, *]]", SerializableTests.serializable(Monad[AndThen[Int, *]]))

  checkAll("AndThen",
           CommutativeArrowTests[AndThen].commutativeArrow[MiniInt, Boolean, Boolean, Boolean, Boolean, Boolean]
  )
  checkAll("Arrow[AndThen]", SerializableTests.serializable(CommutativeArrow[AndThen]))

  checkAll("AndThen", ChoiceTests[AndThen].choice[MiniInt, Boolean, Int, Int])
  checkAll("Choice[AndThen]", SerializableTests.serializable(Choice[AndThen]))

  checkAll("AndThen", ArrowChoiceTests[AndThen].arrowChoice[MiniInt, Boolean, Boolean, Boolean, Boolean, Boolean])
  checkAll("ArrowChoice[AndThen]", SerializableTests.serializable(ArrowChoice[AndThen]))

  checkAll("AndThen[*, Int]", ContravariantTests[AndThen[*, Int]].contravariant[MiniInt, Int, Boolean])
  checkAll("Contravariant[AndThen[*, Int]]", SerializableTests.serializable(Contravariant[AndThen[*, Int]]))

  property("compose a chain of functions with andThen") {
    forAll { (i: Int, fs: List[Int => Int]) =>
      val result = fs.map(AndThen(_)).reduceOption(_.andThen(_)).map(_(i))
      val expect = fs.reduceOption(_.andThen(_)).map(_(i))

      result == expect
    }
  }

  property("compose a chain of functions with compose") {
    forAll { (i: Int, fs: List[Int => Int]) =>
      val result = fs.map(AndThen(_)).reduceOption(_.compose(_)).map(_(i))
      val expect = fs.reduceOption(_.compose(_)).map(_(i))

      result == expect
    }
  }

  test("andThen is stack safe") {
    val count = if (Platform.isJvm) 500000 else 1000
    val fs = (0 until count).map(_ => (i: Int) => i + 1)
    val result = fs.foldLeft(AndThen((x: Int) => x))(_.andThen(_))(42)

    assertEquals(result, (count + 42))
  }

  test("compose is stack safe") {
    val count = if (Platform.isJvm) 500000 else 1000
    val fs = (0 until count).map(_ => (i: Int) => i + 1)
    val result = fs.foldLeft(AndThen((x: Int) => x))(_.compose(_))(42)

    assertEquals(result, (count + 42))
  }

  test("Function1 andThen is stack safe") {
    val count = if (Platform.isJvm) 50000 else 1000
    val start: (Int => Int) = AndThen((x: Int) => x)
    val fs = (0 until count).foldLeft(start) { (acc, _) =>
      acc.andThen(_ + 1)
    }
    assertEquals(fs(0), count)
  }

  test("toString") {
    assert(AndThen((x: Int) => x).toString.startsWith("AndThen$"))
  }

  // generate a general AndThen which may not be right associated
  def genAndThen[A: Cogen: Arbitrary]: Gen[AndThen[A, A]] = {
    val gfn = Gen.function1[A, A](Arbitrary.arbitrary[A])
    // if we don't have a long list we don't see any Concat
    Gen
      .choose(128, 1 << 13)
      .flatMap { size =>
        Gen.listOfN(size, gfn).flatMap { fns =>
          val ary = fns.toArray

          def loop(start: Int, end: Int): Gen[AndThen[A, A]] =
            if (start == (end - 1)) Gen.const(AndThen(ary(start)))
            else if (start >= end) Gen.const(AndThen(identity[A]))
            else {
              Gen.choose(start, end - 1).flatMap { middle =>
                for {
                  left <- loop(start, middle)
                  right <- loop(middle, end)
                } yield left.andThen(right)
              }
            }

          loop(0, ary.length)
        }
      }
  }

  // generate a right associated function by construction
  def genRight[A: Cogen: Arbitrary]: Gen[AndThen[A, A]] = {
    val gfn = Gen.function1[A, A](Arbitrary.arbitrary[A])
    // if we don't have a long list we don't see any Concat
    Gen
      .choose(128, 1 << 13)
      .flatMap { size =>
        Gen.listOfN(size, gfn).map {
          case Nil => AndThen(identity[A])
          case h :: tail =>
            tail.foldRight(AndThen(h)) { (fn, at) => AndThen(fn).andThen(at) }
        }
      }
  }

  // generate a left associated function by construction
  def genLeft[A: Cogen: Arbitrary]: Gen[AndThen[A, A]] = {
    val gfn = Gen.function1[A, A](Arbitrary.arbitrary[A])
    // if we don't have a long list we don't see any Concat
    Gen
      .choose(1024, 1 << 13)
      .flatMap { size =>
        Gen.listOfN(size, gfn).map {
          case Nil => AndThen(identity[A])
          case h :: tail =>
            tail.foldLeft(AndThen(h)) { (at, fn) => at.andThen(fn) }
        }
      }
  }

  test("toRightAssociated works") {
    // we pass explicit Gens here rather than use the Arbitrary
    // instance which just wraps a function

    // Right associated should be identity
    check(Prop.forAll(genRight[Int]) { at =>
      AndThen.toRightAssociated(at) == at
    })

    // Left associated is never right associated
    check(Prop.forAll(genLeft[Int]) { at =>
      AndThen.toRightAssociated(at) != at
    })

    // check that right associating doesn't change the function value
    check(Prop.forAll(genAndThen[Int], Gen.choose(Int.MinValue, Int.MaxValue)) { (at, i) =>
      AndThen.toRightAssociated(at)(i) == at(i)
    })

    // in the worst case of a left associated AndThen, values should still match
    check(Prop.forAll(genLeft[Int], Gen.choose(Int.MinValue, Int.MaxValue)) { (at, i) =>
      AndThen.toRightAssociated(at)(i) == at(i)
    })
  }

}<|MERGE_RESOLUTION|>--- conflicted
+++ resolved
@@ -8,14 +8,11 @@
 import cats.laws.discipline.arbitrary._
 import cats.laws.discipline.eq._
 import cats.platform.Platform
-<<<<<<< HEAD
-import org.scalatestplus.scalacheck.Checkers
-import org.scalacheck.{Arbitrary, Cogen, Gen, Prop}
-=======
+import munit.ScalaCheckSuite
+import org.scalacheck.{Arbitrary, Cogen, Gen}
 import org.scalacheck.Prop._
->>>>>>> a26f1612
 
-class AndThenSuite extends CatsSuite {
+class AndThenSuite extends CatsSuite with ScalaCheckSuite {
   checkAll("AndThen[MiniInt, Int]", SemigroupalTests[AndThen[MiniInt, *]].semigroupal[Int, Int, Int])
   checkAll("Semigroupal[AndThen[Int, *]]", SerializableTests.serializable(Semigroupal[AndThen[Int, *]]))
 
@@ -151,29 +148,26 @@
       }
   }
 
-  test("toRightAssociated works") {
+  property("toRightAssociated works") {
     // we pass explicit Gens here rather than use the Arbitrary
     // instance which just wraps a function
 
     // Right associated should be identity
-    check(Prop.forAll(genRight[Int]) { at =>
+    forAll(genRight[Int]) { at =>
       AndThen.toRightAssociated(at) == at
-    })
-
+    } &&
     // Left associated is never right associated
-    check(Prop.forAll(genLeft[Int]) { at =>
+    forAll(genLeft[Int]) { at =>
       AndThen.toRightAssociated(at) != at
-    })
-
+    } &&
     // check that right associating doesn't change the function value
-    check(Prop.forAll(genAndThen[Int], Gen.choose(Int.MinValue, Int.MaxValue)) { (at, i) =>
+    forAll(genAndThen[Int], Gen.choose(Int.MinValue, Int.MaxValue)) { (at, i) =>
       AndThen.toRightAssociated(at)(i) == at(i)
-    })
-
+    } &&
     // in the worst case of a left associated AndThen, values should still match
-    check(Prop.forAll(genLeft[Int], Gen.choose(Int.MinValue, Int.MaxValue)) { (at, i) =>
+    forAll(genLeft[Int], Gen.choose(Int.MinValue, Int.MaxValue)) { (at, i) =>
       AndThen.toRightAssociated(at)(i) == at(i)
-    })
+    }
   }
 
 }